--- conflicted
+++ resolved
@@ -4,10 +4,7 @@
 import org.jetbrains.plugins.ruby.ruby.lang.RubyLanguage
 import org.jetbrains.ruby.ift.lesson.assistance.RubyEditorCodingAssistanceLesson
 import org.jetbrains.ruby.ift.lesson.basic.RubyContextActionsLesson
-<<<<<<< HEAD
-=======
 import org.jetbrains.ruby.ift.lesson.basic.RubySelectLesson
->>>>>>> e34d779c
 import org.jetbrains.ruby.ift.lesson.basic.RubySurroundAndUnwrapLesson
 import org.jetbrains.ruby.ift.lesson.completion.RubyBasicCompletionLesson
 import org.jetbrains.ruby.ift.lesson.completion.RubyCompletionWithTabLesson
@@ -40,11 +37,7 @@
       listOf(
         RubyContextActionsLesson(it),
         GotoActionLesson(it, lang, ls("Actions.rb.sample")),
-<<<<<<< HEAD
-        SelectLesson(it, lang, ls("Selection.rb.sample")),
-=======
         RubySelectLesson(it),
->>>>>>> e34d779c
         SingleLineCommentLesson(it, lang, ls("Comment.rb.sample")),
         DuplicateLesson(it, lang, ls("Duplicate.rb.sample")),
         MoveLesson(it, lang, "set(v)", ls("Move.rb.sample")),
