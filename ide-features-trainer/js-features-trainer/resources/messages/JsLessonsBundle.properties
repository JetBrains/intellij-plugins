<<<<<<< HEAD
js.module.feedback=Have an idea how to make the training experience better? \
 Then complete <a href="https://forms.gle/EhBiJmN5R638htFv9">this</a> short survey so we can improve the training for you and other WebStorm users.

=======
>>>>>>> e34d779c
js.editor.basics.module.name=Editor Basics
js.editor.basics.module.description=Learning the editor essentials \u2013 start writing better code and saving time on common tasks from day one.

js.editor.completion.title=Code Completion
js.editor.completion.choose.lookup=<ide/> is full of features that help you write better code and increase your productivity.\
  Let\u2019s start with code completion. It enables you to code faster by completing keywords and symbols from language APIs and project \
  dependencies. Type {0} and press {1} to autocomplete {2}.
js.editor.completion.choose.method=So, code completion shows context-aware suggestions as you type. \
  To add one of these suggestions, you can use {0} like we just did, or press {1} to replace an existing item. \
  Now add a {2} after {3}, then type {4} and autocomplete the {5} method with {0}.
js.editor.completion.parameter.info=The tooltip ({0}) we\u2019ve got after placing the caret inside {1} lets you quickly look up the names of \
  parameters in methods and functions. In some situations, you may want to review more detailed documentation. Let\u2019s do it now by pressing {2}.
js.editor.completion.add.parameter=This is how you can look up JavaScript documentation right in <ide/>. Now add {0} inside {1} to continue.
js.editor.completion.console.log.argument=Finally, let\u2019s complete the {0} statement. \
  Place the caret inside {1} on the line 8 and add {2} using code completion.
js.editor.completion.next=That\u2019s it for this lesson. To start the next one, click the button below or use {0}.

js.editor.code.editing.tips.and.tricks.title=Code Editing Tips and Tricks
js.editor.code.editing.reformat.start=Let''s go over some tips and tricks that can help you edit code a lot faster. \
  For starters, there''s no need to manually fix code formatting with <ide/>. Reformat the code with {0}.
js.editor.code.editing.select.word=That\u2019s it! Now let\u2019s see how to quickly select pieces of code in a file. \
  Press {0} a few times to fully select the second tr element (lines 14-18).
js.editor.code.editing.comment.delete.unselect.move.up.1=Now that you''ve selected the code, you can (un)comment it out ({0}), delete it \
  ({1}), or shrink the selection ({2}).
js.editor.code.editing.comment.delete.unselect.move.up.2=Another thing you can do is move this code up or down the file. Let\u2019s move it up with {0}.
js.editor.code.editing.multi.caret.1=Next up is multi-caret editing. Use it to save time as you modify code in several places at once. \
  Place the caret inside the first {0} tag (line 10). Then select all {1} tags inside the same tr element (lines 10-12): press {2} six \
  times until all the necessary tags are selected.
js.editor.code.editing.multi.caret.2=Let''s replace {0} with {1} and press {2} to exit the multi-caret mode.
js.editor.code.editing.duplicate.delete.comment=Finally, let\u2019s quickly try the most popular line actions, such as duplicate line, \
  delete line, or comment it out. Use {0} to duplicate the selected line now. Then press {1} and {2} to try the other line actions.
js.editor.code.editing.next=That''s it for this lesson. Click the button below to start the next one or use  {0}.

js.editor.code.inspection.title=The Power of Code Inspections
js.editor.code.inspection.intro=As you work in the editor, <ide/> constantly analyzes your code, detects various problems in it, and suggests \
  how it can be improved. The opened file has two highlighted problems on lines 4 and 5. Let\u2019s check what they are by pressing {0}.
js.editor.code.inspection.show.intentions.1=You can also use {0} to jump from one error to another. \
  Or, you can explore the found problems by hovering over them.
js.editor.code.inspection.show.intentions.2=In this file, the IDE has located an unresolved variable \u2013 one that wasn''t defined anywhere in the code. \
  It suggests creating a new one, {0}, as one of the possible fixes, but we need to add a parameter book instead. \
  Place the caret on {1} and press {2} to see the full list of fixes.
js.editor.code.inspection.run.intention=Let\u2019s select {0} and press {1}.
js.editor.code.inspection.checkmark=If you now look at the top right-hand corner of the editor, you\u2019ll see a green checkmark ({0}) \
  confirming the file has no more problems. However, there\u2019s still a minor detail that can be optimized to make the code shorter. \
  Place the caret on {1} (line 3) and press {2}.
js.editor.code.inspection.make.shorter=Now let\u2019s make our function expression shorter. Select the {0} quick-fix and press {1}.
js.editor.code.inspection.next=That\u2019s it for this lesson. Click the button below to start the next one or use  {0}.

js.editor.navigation.title=Efficient Navigation
js.editor.navigation.recent.files=Let\u2019s start with navigating around a project. Press {0} to call up the {1} popup.
js.editor.navigation.choose.structure=With this popup, you can quickly jump between recent files and IDE tool windows. One of those tool \
  windows can assist you with navigating around a smaller piece of a project, a single file. Click the {0} tab to learn more about it.
js.editor.navigation.activate.structure=So, the {0} tool window can help you examine a file faster. It provides an overview of its \
  structure and lets you jump to a specific item simply by typing its name. Start typing {1} anywhere in the tool window area, press {2}, \
  and then press {3} to close the panel and jump to the code.
js.editor.navigation.find.usages=As a result of our actions, the caret has moved to {0} (line 9). \
  Let\u2019s leave it there and press {1} to open another tool window that can help you quickly find usages of any item.
js.editor.navigation.hide.tool.window=Great! Now you can see the usages of giveTreat across the whole project and the libraries. \
  Let\u2019s close the tool window with {0}.
js.editor.navigation.search.everywhere=Now press {0} twice to meet another feature that can help you search faster.
js.editor.navigation.search.everywhere.tabs=This is the {0} popup. It lets you instantly find any action, file, class or symbol, and shows \
  all the matches in one place. If you want to run a more specific search, you can press {1} to switch from {2} to any other tab, such as \
  {3} or {4}. Or you can use a shortcut to open a specific tab that you need. Let\u2019s try the latter with {5}.
js.editor.navigation.search.action=Now that we\u2019re on the {0} tab, let\u2019s start typing {1} in the search bar to look up a shortcut for \
  another useful navigation feature.
js.editor.navigation.go.to.declaration=Notice the {0} next to <strong>Go to Declaration or Usages</strong> \u2013 it shows you usages for the \
  definition and vice versa. Let\u2019s close the popup, place the caret on {1} (line 16), and press {0} to look for its declaration.
js.editor.navigation.keymap.reference=Congratulations! You\u2019ve made it to the end of {0}. Print out the <a href="{1}">keymap reference</a> \
  to have all the shortcuts handy as you make yourself at home in <ide/>. Click the button below to move to the next module.

js.editor.refactorings.title=Refactorings in a Nutshell
js.editor.refactorings.this=<ide/> has a <a href=''{0}''>number of refactorings</a> that can automatically restructure existing code without \
  changing its behavior across the entire project. Let''s preview the list of refactorings available for the {1} parameter. \
  Press {2} or select {3} from the main menu.
js.editor.refactorings.rename=With {0}, you don''t need to memorize all the refactorings or their shortcuts. \
  Click {1} to see one of the most popular refactorings in action.
js.editor.refactorings.rename.apply=Rename the {0} parameter to {1} and press{2}. This action will apply the changes across all files in the project.
js.editor.refactorings.shortcut=Well done! Let''s try to refactor code by using a shortcut. \
  Place the caret at the {0} property (line 4) and press {1}.
js.editor.refactoring.replace=Now replace all two occurrences with the {0} variable named {1}.
js.editor.refactoring.select.expression=Let''s create a new variable, {0} that will contain {1}. \
  Select the {1} expression from the list and press{2}.
js.editor.refactorings.next=You''ve just explored two ways to refactor code in <ide/>. Print out the <a href="{0}">keymap reference</a> \
  if you prefer using shortcuts, or simply keep using the {1} menu. Click the button below to start the next lesson or use {2}.

js.getting.started.module.name=Getting Started with Testing
js.getting.started.module.description=Find out how to streamline unit testing in {0} by going through an example using Jest.

js.testing.jest.title=Fundamentals of Testing in {0}
js.testing.jest.prepare=With <ide/>, all testing workflows become easier. Let\u2019s see how. For this module, we\u2019ll use \
  <a href="{0}">Jest</a> and one of <a href="{1}">its sample projects</a> as an example, so please make sure you have Jest and npm/Yarn \
  installed on your machine (see <a href="{2}">this</a> webpage for more information). We\u2019ll start by creating a run/debug configuration, \
  which is going to be Jest-specific. On the main menu, select {3} > {4}. Then click {5}, add the {6} configuration with the default \
  parameters, and press {7} to save it.
js.testing.jest.run=So, now the new {0} configuration is selected by default. Let\u2019s click the {1} ({2}) button right next to it.
js.testing.jest.navigate.1=Now we can see the {0} tool window with the test results and a stack trace for the failed tests coming from a \
  test runner in it. Apart from simply tracking the test progress, you can do a lot of other things here. You can rerun all ({1}) or only \
  failed ({2}) tests, view passed tests ({3}), or enable the <a href="{4}">watch mode</a> to automatically rerun tests on changes.
js.testing.jest.navigate.2=You can also quickly find a specific test in {0}. Let\u2019s try it now: place the caret anywhere in the {0} area, \
  type {1}, and press {2} to jump to our test.
js.testing.jest.double.click=That\u2019s it! Use this feature whenever you need to quickly find your way through a lot of tests. \
  Let\u2019s now double-click {0} that we\u2019ve found.
js.testing.jest.fix.test.1=By double-clicking a test in {0}, we\u2019ve jumped straight to its location in the code. If you now hover over {1}, \
  you\u2019ll see a popup explaining why the test failed. From there, you can also debug a test if needed.
js.testing.jest.fix.test.2=Let\u2019s now replace the incorrect value used for {0}: on line 6, replace {1} with {2}.
js.testing.jest.re.run.test.1=Now that we have the right value for the expected result, we can rerun our test. Let\u2019s do it in a different \
  way this time. See the {0} icon on the left of the test in the editor? This icon not only shows you the test status for the tests you\u2019ve \
  run recently, but also lets you quickly run and debug a specific test.
js.testing.jest.re.run.test.2=Click it and select {0}.
js.testing.jest.success.run.coverage.1=Great job! Our test has successfully passed.
js.testing.jest.success.run.coverage.2=Let\u2019s take a look at another handy tool. Click the {0} icon located next to the run/debug configurations menu.
js.testing.jest.coverage.result=This is how you can quickly build a code coverage report showing how many files were covered with tests, \
  including the percentage of lines that were covered in those files. Now let\u2019s close the coverage report with {0}.
js.testing.jest.end=Congratulations! You\u2019ve made it to the end of this module. Most of what we\u2019ve learned also applies to the other test \
  runners that <ide/> supports (except for code coverage and the watch mode). For more tips and tricks about testing apps with Jest, please \
  take a look at <a href="{0}">this</a> blog post. If you use other test runners, you may want to explore our <a href="{1}">web help</a>.<|MERGE_RESOLUTION|>--- conflicted
+++ resolved
@@ -1,9 +1,3 @@
-<<<<<<< HEAD
-js.module.feedback=Have an idea how to make the training experience better? \
- Then complete <a href="https://forms.gle/EhBiJmN5R638htFv9">this</a> short survey so we can improve the training for you and other WebStorm users.
-
-=======
->>>>>>> e34d779c
 js.editor.basics.module.name=Editor Basics
 js.editor.basics.module.description=Learning the editor essentials \u2013 start writing better code and saving time on common tasks from day one.
 
