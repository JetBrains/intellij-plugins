--- conflicted
+++ resolved
@@ -62,27 +62,11 @@
   @Override
   @NotNull
   public JstdRunProfileState getState(@NotNull Executor executor, @NotNull ExecutionEnvironment env) throws ExecutionException {
-<<<<<<< HEAD
-    return getState(env, null, false);
-  }
-
-  @NotNull
-  public JstdRunProfileState getCoverageState(@NotNull ExecutionEnvironment env,
-                                                         @Nullable String coverageFilePath) throws ExecutionException {
-    return getState(env, coverageFilePath, false);
-  }
-
-  @NotNull
-  public JstdRunProfileState getState(@NotNull ExecutionEnvironment env,
-                                                 @Nullable String coverageFilePath,
-                                                 boolean debug) throws ExecutionException {
-=======
     return getState(env, null);
   }
 
   @NotNull
   public JstdRunProfileState getState(@NotNull ExecutionEnvironment env, @Nullable String coverageFilePath) throws ExecutionException {
->>>>>>> d2395942
     try {
       checkConfiguration();
     }
@@ -92,11 +76,7 @@
     catch (RuntimeConfigurationException ignored) {
       // does nothing
     }
-<<<<<<< HEAD
-    return new JstdRunProfileState(getProject(), env, myRunSettings, coverageFilePath, debug);
-=======
     return new JstdRunProfileState(getProject(), env, myRunSettings, coverageFilePath);
->>>>>>> d2395942
   }
 
   public void setRunSettings(@NotNull JstdRunSettings runSettings) {
