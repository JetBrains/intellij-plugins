package com.jetbrains.lang.dart.typing;

import com.intellij.ide.highlighter.HtmlFileType;
import com.intellij.openapi.actionSystem.IdeActions;
import com.intellij.openapi.fileTypes.LanguageFileType;
import com.intellij.openapi.util.text.StringUtil;
import com.intellij.psi.codeStyle.CodeStyleSettingsManager;
import com.intellij.psi.codeStyle.CommonCodeStyleSettings;
import com.jetbrains.lang.dart.DartCodeInsightFixtureTestCase;
import com.jetbrains.lang.dart.DartFileType;
import com.jetbrains.lang.dart.DartLanguage;
import org.jetbrains.annotations.NotNull;

public class DartTypingTest extends DartCodeInsightFixtureTestCase {
  @Override
  protected String getBasePath() {
    return "/typing";
  }

  protected void doTest(char charToType) throws Throwable {
    myFixture.configureByFiles(getTestName(false) + ".dart");
    myFixture.type(charToType);
    myFixture.checkResultByFile(getTestName(false) + "_after.dart");
  }

  private void doTypingTest(final char charToType, @NotNull final String textBefore, @NotNull final String textAfter) {
    doTypingTest(DartFileType.INSTANCE, charToType, textBefore, textAfter);
  }

  private void doTypingTest(@NotNull final LanguageFileType fileType,
                            final char charToType,
                            @NotNull final String textBefore,
                            @NotNull final String textAfter) {
    myFixture.configureByText(fileType, textBefore);
    myFixture.type(charToType);
    myFixture.checkResult(textAfter);
  }

  private void doBackspaceTest(final @NotNull String textBefore, final @NotNull String textAfter) {
    myFixture.configureByText(DartFileType.INSTANCE, textBefore);
    myFixture.performEditorAction(IdeActions.ACTION_EDITOR_BACKSPACE);
    myFixture.checkResult(textAfter);
  }

  public void testDocComment() throws Throwable {
    doTest('\n');
  }

  public void testDocComment2() throws Throwable {
    doTest('\n');
  }

  public void testDocComment3() throws Throwable {
    doTest('\n');
  }

  public void testGenericBraceWithMultiCaret() throws Throwable {
    doTest('<');
  }

  public void testGenericBraceWithMultiCaretInDifferentContexts() throws Throwable {
    doTest('<');
  }

  public void testGenericBrace1() throws Throwable {
    doTest('<');
  }

  public void testGenericBrace2() throws Throwable {
    doTest('<');
  }

  public void testGenericBrace3() throws Throwable {
    doTest('<');
  }

  public void testLess() throws Throwable {
    doTest('<');
  }

  public void testStringWithMultiCaret() throws Throwable {
    doTest('{');
  }

  public void testStringWithMultiCaretInDifferentContexts() throws Throwable {
    doTest('{');
  }

  public void testString1() throws Throwable {
    doTest('{');
  }

  public void testString2() throws Throwable {
    doTest('{');
  }

  public void testString3() throws Throwable {
    doTest('{');
  }

  public void testQuote() throws Throwable {
    doTypingTest('\'', "var foo = <caret>", "var foo = '<caret>'");
    doTypingTest('"', "var foo = <caret>", "var foo = \"<caret>\"");
    doTypingTest('"', "var foo = '<caret>'", "var foo = '\"<caret>'");
    doTypingTest('\'', "var foo = \"<caret>\"", "var foo = \"'<caret>\"");
    doTypingTest('\'', "var foo = \"bar<caret>\"", "var foo = \"bar'<caret>\"");
    doTypingTest('\'', "import <caret>", "import '<caret>'");
    doTypingTest('"', "import <caret>", "import \"<caret>\"");
    doTypingTest('\'', "var foo = '<caret>'", "var foo = ''<caret>");
    doTypingTest('\"', "var foo = \"<caret>\"", "var foo = \"\"<caret>");
    doTypingTest('\'', "var foo = 'bar<caret>'", "var foo = 'bar'<caret>");
    doTypingTest('\"', "var foo = \"bar<caret>\"", "var foo = \"bar\"<caret>");
    doTypingTest('\'', "var foo = 'bar' <caret>", "var foo = 'bar' '<caret>'");
    doTypingTest('\"', "var foo = \"\" <caret>", "var foo = \"\" \"<caret>\"");
  }

  public void testBackspace() throws Throwable {
    doBackspaceTest("var foo = \"<caret> \"", "var foo = <caret> \"");
    doBackspaceTest("var foo = \"<caret>\"", "var foo = <caret>");
    doBackspaceTest("var foo = '<caret>a'", "var foo = <caret>a'");
    doBackspaceTest("import '<caret>'", "import <caret>");
    doBackspaceTest("var foo = \"\"<caret>", "var foo = \"<caret>");
    doBackspaceTest("var foo = \" '<caret>' \"", "var foo = \" <caret>' \"");
    doBackspaceTest("var foo = '\"<caret>\"'", "var foo = '<caret>\"'");
  }

  public void testWEB_8315() throws Throwable {
    doTypingTest('\n',
                 "class X {\n" +
                 "  num x;<caret>\n" +
                 "}",
                 "class X {\n" +
                 "  num x;\n" +
                 "  <caret>\n" +
                 "}");
  }

  public void testCaseAlignAfterColon1() throws Throwable {
    doTypingTest(':',
                 "class X {\n" +
                 "  void doit(x) {\n" +
                 "    switch (x) {\n" +
                 "      case 1<caret>\n" +
                 "    }\n" +
                 "  }\n" +
                 "}",
                 "class X {\n" +
                 "  void doit(x) {\n" +
                 "    switch (x) {\n" +
                 "      case 1:<caret>\n" +
                 "    }\n" +
                 "  }\n" +
                 "}");
  }

  public void testCaseAlignAfterColon2() throws Throwable {
    doTypingTest(':',
                 "class X {\n" +
                 "  void doit(x) {\n" +
                 "    switch (x) {\n" +
                 "      case 1:\n" +
                 "    case 2<caret>\n" +
                 "    }\n" +
                 "  }\n" +
                 "}",
                 "class X {\n" +
                 "  void doit(x) {\n" +
                 "    switch (x) {\n" +
                 "      case 1:\n" +
                 "      case 2:<caret>\n" +
                 "    }\n" +
                 "  }\n" +
                 "}");
  }

  public void testDefaultAlignAfterColon() throws Throwable {
    doTypingTest(':',
                 "class X {\n" +
                 "  void doit(x) {\n" +
                 "    switch (x) {\n" +
                 "      case 1:\n" +
                 "    default<caret>\n" +
                 "    }\n" +
                 "  }\n" +
                 "}",
                 "class X {\n" +
                 "  void doit(x) {\n" +
                 "    switch (x) {\n" +
                 "      case 1:\n" +
                 "      default:<caret>\n" +
                 "    }\n" +
                 "  }\n" +
                 "}");
  }

  public void testCaseStringAlignAfterColon() throws Throwable {
    doTypingTest(':',
                 "class X {\n" +
                 "  void doit(x) {\n" +
                 "    switch (x) {\n" +
                 "      case 1:\n" +
                 "    case '<caret>'\n" +
                 "    }\n" +
                 "  }\n" +
                 "}",
                 "class X {\n" +
                 "  void doit(x) {\n" +
                 "    switch (x) {\n" +
                 "      case 1:\n" +
                 "    case ':<caret>'\n" +
                 "    }\n" +
                 "  }\n" +
                 "}");
  }

  public void testEnterInSwitch() throws Throwable {
    doTypingTest('\n',
                 "void bar() {\n" +
                 "  switch (1) {<caret>\n" +
                 "}",
                 "void bar() {\n" +
                 "  switch (1) {\n" +
                 "    <caret>\n" +
                 "  }\n" +
                 "}");
  }

  public void testEnterAfterCase() throws Throwable {
    doTypingTest('\n',
                 "void bar() {\n" +
                 "  switch (1) {\n" +
                 "    case 1+1: <caret>\n" +
                 "      a;\n" +
                 "    case 2:\n" +
                 "  }\n" +
                 "}",
                 "void bar() {\n" +
                 "  switch (1) {\n" +
                 "    case 1+1: \n" +
                 "      <caret>\n" +
                 "      a;\n" +
                 "    case 2:\n" +
                 "  }\n" +
                 "}");
  }

  public void testEnterAfterDefault() throws Throwable {
    doTypingTest('\n',
                 "void bar() {\n" +
                 "  switch (1) {\n" +
                 "    case 1:\n" +
                 "    default:<caret>\n" +
                 "  }\n" +
                 "}",
                 "void bar() {\n" +
                 "  switch (1) {\n" +
                 "    case 1:\n" +
                 "    default:\n" +
                 "      <caret>\n" +
                 "  }\n" +
                 "}");
  }

  public void testEnterAfterBreakInCase() throws Throwable {
    final String textBefore = "void bar() {\n" +
                              "  switch (1) {\n" +
                              "    case 1:\n" +
                              "      break;<caret>\n" +
                              "  }\n" +
                              "}";
    final String textAfter = "void bar() {\n" +
                             "  switch (1) {\n" +
                             "    case 1:\n" +
                             "      break;\n" +
                             "    <caret>\n" +
                             "  }\n" +
                             "}";

    doTypingTest('\n', textBefore, textAfter);
    doTypingTest('\n', StringUtil.replace(textBefore, "break;", "continue;"), StringUtil.replace(textAfter, "break;", "continue;"));
    doTypingTest('\n', StringUtil.replace(textBefore, "break;", "return 1+1;"), StringUtil.replace(textAfter, "break;", "return 1+1;"));
    doTypingTest('\n', StringUtil.replace(textBefore, "break;", "throw '';"), StringUtil.replace(textAfter, "break;", "throw '';"));
    doTypingTest('\n', StringUtil.replace(textBefore, "break;", "foo;"),
                 StringUtil.replace(textAfter, "break;\n    <caret>", "foo;\n      <caret>"));
  }

  public void testEnterInMapLiteral() throws Throwable {
    doTypingTest('\n', "var data = {<caret>};", "var data = {\n" +
                                                "  <caret>\n" +
                                                "};");
    doTypingTest('\n',
                 "var data = {\n" +
                 "  1:1,<caret>\n" +
                 "};",
                 "var data = {\n" +
                 "  1:1,\n" +
                 "  <caret>\n" +
                 "};");
  }

  public void testEnterInListLiteral() throws Throwable {
    doTypingTest('\n',
                 "var data = [<caret>\n" +
                 "];",
                 "var data = [\n" +
                 "  <caret>\n" +
                 "];");
    doTypingTest('\n',
                 "var data = [\n" +
                 "  1,<caret>\n" +
                 "];",
                 "var data = [\n" +
                 "  1,\n" +
                 "  <caret>\n" +
                 "];");
  }

  public void testLt() {
    doTypingTest('<', "Map<List<caret>>", "Map<List<<caret>>>");
    doTypingTest('<', "class A<caret>", "class A<<caret>>");
  }

  public void testGt() {
    doTypingTest('>', "foo () {Map<List<<caret>>}", "foo () {Map<List<><caret>>}");
    doTypingTest('>', "Map<List<<caret>>>", "Map<List<><caret>>");
    doTypingTest('>', "Map<List<><caret>>", "Map<List<>><caret>");
    doTypingTest('>', "Map<List<><caret>", "Map<List<>><caret>");
    doTypingTest('>', "Map<List<>><caret>", "Map<List<>>><caret>");
    doTypingTest('>', "Map<List<A>, B <caret>", "Map<List<A>, B ><caret>");
    doTypingTest('>', "class A<T, E <caret>", "class A<T, E ><caret>");
    doTypingTest('>', "class A<T, E <caret>>", "class A<T, E ><caret>");
  }

  public void testLBraceInString() {
    doTypingTest('{', "var a = 'xx$<caret>xx'", "var a = 'xx${<caret>}xx'");
    doTypingTest('{', "foo () {var a = 'xx$<caret>xx';\n}", "foo () {var a = 'xx${<caret>}xx';\n}");
    doTypingTest('{', "var a = \"$<caret>\";", "var a = \"${<caret>}\";");
    doTypingTest('{', "var a = r'$<caret>'", "var a = r'${<caret>'");
    doTypingTest('{', "var a = '''$<caret>'''", "var a = '''${<caret>}'''");
    doTypingTest('{', "var a = '${}<caret>'", "var a = '${}{<caret>'");
    doTypingTest('{', "<caret>", "{<caret>}");
  }

  public void testRBraceInString() {
    doTypingTest('}', "var a = 'xx${<caret>}xx'", "var a = 'xx${}<caret>xx'");
    doTypingTest('}', "var a = 'xx${<caret>xx'", "var a = 'xx${}<caret>xx'");
    doTypingTest('}', "var a = \"${1 + 2 <caret>}\"", "var a = \"${1 + 2 }<caret>\"");
    doTypingTest('}', "var a = r'${<caret>}'", "var a = r'${}<caret>}'");
    doTypingTest('}', "var a = '''${<caret>}'''", "var a = '''${}<caret>'''");
    doTypingTest('}', "var a = '${{<caret>}}'", "var a = '${{}<caret>}'");
    doTypingTest('}', "var a = '${{a<caret>}'", "var a = '${{a}<caret>'");
    doTypingTest('}', "var a = '${{1+1;}<caret>}'", "var a = '${{1+1;}}<caret>'");
    doTypingTest('}', "var a = '${{}<caret>'", "var a = '${{}}<caret>'");
    doTypingTest('}', "var a = '${{}}<caret>}'", "var a = '${{}}}<caret>}'");
  }

  public void testEnterInSingleLineDocComment() {
    doTypingTest('\n', "///<caret>", "///\n/// <caret>");
    doTypingTest('\n', "///     q<caret>", "///     q\n///     <caret>");
    doTypingTest('\n', "///     <caret>q", "///     \n///     <caret>q");
    doTypingTest('\n', "/// Hello<caret>Dart", "/// Hello\n/// <caret>Dart");
    doTypingTest('\n', "///   q  <caret>", "///   q  \n///   <caret>");
    doTypingTest('\n', "///   q  <caret>z", "///   q  \n///   <caret>z");
    doTypingTest('\n', "///   q  <caret>  z", "///   q  \n///   <caret>z");
    doTypingTest('\n', "///   q<caret>   z", "///   q\n///   <caret>z");
    doTypingTest('\n', "  ///   q  <caret>    z", "  ///   q  \n  ///   <caret> z");
    doTypingTest('\n', "///q<caret>z", "///q\n///<caret>z");
    doTypingTest('\n', " ///q<caret> \t ///z", " ///q \t \n ///<caret>z");

    doTypingTest(HtmlFileType.INSTANCE, '\n',
                 "<script type=\"application/dart\">\n" +
                 "///   q<caret>   z\n" +
                 "</script>",
                 "<script type=\"application/dart\">\n" +
                 "///   q\n///   <caret>z\n" +
                 "</script>");
  }

  public void testEnterAfterSingleLineComment() {
    doTypingTest('\n',
                 "Future main() async {\n" +
                 "  Directory systemTempDir = Directory.systemTemp;\n" +
                 "  // comment\n" +
                 "  File file = await new File('aaaaaaaaaaaaaaaaaaaaaaaaaaaaaaaaaa')\n" +
                 "      .create(recursive: true);<caret>\n" +
                 "  print(file.path);\n" +
                 "}\n",
                 "Future main() async {\n" +
                 "  Directory systemTempDir = Directory.systemTemp;\n" +
                 "  // comment\n" +
                 "  File file = await new File('aaaaaaaaaaaaaaaaaaaaaaaaaaaaaaaaaa')\n" +
                 "      .create(recursive: true);\n" +
                 "  <caret>\n" +
                 "  print(file.path);\n" +
                 "}\n");
  }

  public void testEnterAfterIncompleteStatement() {
    doTypingTest('\n',
                 "class T {\n" +
                 "  void r() {\n" +
                 "    int criticalPathAB = overall.inMilliseconds - slowestRequest.inMilliseconds<caret>\n" +
                 "  }\n" +
                 "}",
                 "class T {\n" +
                 "  void r() {\n" +
                 "    int criticalPathAB = overall.inMilliseconds - slowestRequest.inMilliseconds\n" +
                 "        <caret>\n" +
                 "  }\n" +
                 "}");
  }

  public void testEnterBeforeIncompleteStatement() {
    doTypingTest('\n',
                 "void _advanceParagraph(_currentParagraph, _currentIndentation, _currentListId) {\n" +
                 "  _currentIndentation = null;<caret>\n" +
                 "  _currentListId = _currentParagraph is bool ?\n" +
                 "}",
                 "void _advanceParagraph(_currentParagraph, _currentIndentation, _currentListId) {\n" +
                 "  _currentIndentation = null;\n" +
                 "  <caret>\n" +
                 "  _currentListId = _currentParagraph is bool ?\n" +
                 "}");
  }

  public void testEnterAfterCompleteStatement() {
    doTypingTest('\n',
                 "class T {\n" +
                 "  void r() {\n" +
                 "    int criticalPathAB = overall.inMilliseconds - slowestRequest.inMilliseconds;<caret>\n" +
                 "  }\n" +
                 "}",
                 "class T {\n" +
                 "  void r() {\n" +
                 "    int criticalPathAB = overall.inMilliseconds - slowestRequest.inMilliseconds;\n" +
                 "    <caret>\n" +
                 "  }\n" +
                 "}");
  }

  public void testEnterAfterBlankLine() {
    doTypingTest('\n',
                 "class T {\n" +
                 "  void r() {\n" +
                 "    int criticalPathAB = overall.inMilliseconds - slowestRequest.inMilliseconds;\n" +
                 "    <caret>\n" +
                 "  }\n" +
                 "}",
                 "class T {\n" +
                 "  void r() {\n" +
                 "    int criticalPathAB = overall.inMilliseconds - slowestRequest.inMilliseconds;\n" +
                 "    \n" +
                 "    <caret>\n" +
                 "  }\n" +
                 "}");
  }

  public void testEnterAfterCompleteStatementInIncompleteBlock() {
    doTypingTest('\n',
                 "class T {\n" +
                 "  void r() {\n" +
                 "    int criticalPathAB = overall.inMilliseconds - slowestRequest.inMilliseconds;<caret>\n" +
                 "  }\n" +
                 "",
                 "class T {\n" +
                 "  void r() {\n" +
                 "    int criticalPathAB = overall.inMilliseconds - slowestRequest.inMilliseconds;\n" +
                 "    <caret>\n" +
                 "  }\n" +
                 "");
  }

  public void testEnterBetweenEmptyStringQuotes() {
    // Checks single quotes.
    doTypingTest('\n',
                 "var x = '<caret>'",
                 "var x = ''\n" +
                 "    '<caret>'");
  }

  public void testEnterBetweenStringQuotes() {
    // Checks single quotes.
    doTypingTest('\n',
                 "var x = 'content<caret>'",
                 "var x = 'content'\n" +
                 "    '<caret>'");
  }

  public void testEnterMidString() {
    doTypingTest('\n',
                 "var x = 'content<caret>and stuff'",
                 "var x = 'content'\n" +
                 "    '<caret>and stuff'");
  }

  public void testAutoWrapString() {
    CommonCodeStyleSettings settings = CodeStyleSettingsManager.getSettings(getProject()).getCommonSettings(DartLanguage.INSTANCE);
    settings.WRAP_ON_TYPING = CommonCodeStyleSettings.WrapOnTyping.WRAP.intValue;
    settings.RIGHT_MARGIN = 42;
    doTypingTest('3',
                 "var x = '12345678901234567890123456789012<caret>'",
                 "var x = '123456789012345678901234567890'\n" +
                 "    '123<caret>'");
  }

  public void testAutoWrapCascade() {
    CommonCodeStyleSettings settings = CodeStyleSettingsManager.getSettings(getProject()).getCommonSettings(DartLanguage.INSTANCE);
    settings.WRAP_ON_TYPING = CommonCodeStyleSettings.WrapOnTyping.WRAP.intValue;
    settings.RIGHT_MARGIN = 42;
    doTypingTest('3',
                 "var x = a123456789012345..b890123456789012<caret>",
                 "var x = a123456789012345\n" +
                 "  ..b8901234567890123");
  }

  public void testAutoWrapStringEscape() {
    CommonCodeStyleSettings settings = CodeStyleSettingsManager.getSettings(getProject()).getCommonSettings(DartLanguage.INSTANCE);
    settings.WRAP_ON_TYPING = CommonCodeStyleSettings.WrapOnTyping.WRAP.intValue;
    settings.RIGHT_MARGIN = 42;
    doTypingTest('3',
                 "var x = '123456789012345\\t890123456789012<caret>'",
                 "var x = '123456789012345'\n" +
                 "    '\\t8901234567890123'");
  }

  public void testAutoIndentMultilineString() {
    doTypingTest('\n',
                 "var q = '''<caret>",
                 "var q = '''\n" +
                 "<caret>");
  }

  public void testEnterMidRawString() {
    doTypingTest('\n',
                 "var x = r'content<caret>and stuff'",
                 "var x = r'content'\n" +
                 "    r'<caret>and stuff'");
  }

  public void testEnterMidInterpolatedString() {
    doTypingTest('\n',
                 "var x = 'content<caret>and $some stuff'",
                 "var x = 'content'\n" +
                 "    '<caret>and $some stuff'");
  }

  public void testEnterBetweenInterpolations() {
    doTypingTest('\n',
                 "var a = '$x and <caret> also $y';",
                 "var a = '$x and '\n" +
                 "    '<caret> also $y';");
  }

  public void testEnterBetweenInterpolationsHtml() {
    doTypingTest(HtmlFileType.INSTANCE, '\n',
                 "<script type=\"application/dart\">\n" +
                 "var a = '$x and <caret> also $y';\n" +
                 "</script>",
                 "<script type=\"application/dart\">\n" +
                 "var a = '$x and '\n" +
                 // 8 spaces continuation indent is taken from HTML language instead of Dart's 4 spaces. Fix expected result when it is fixed in Platform
                 "        '<caret> also $y';\n" +
                 "</script>");
  }

  public void testEnterBeforeInterpolation() {
    doTypingTest('\n',
                 "var a = \"see <caret>$y\";",
                 "var a = \"see \"\n" +
                 "    \"<caret>$y\";");
  }

  public void testEnterBeforeInterpolationSequence() {
    doTypingTest('\n',
                 "var a = \"see <caret>$y${z}\";",
                 "var a = \"see \"\n" +
                 "    \"<caret>$y${z}\";");
  }

  public void testEnterBeforeInterpolatedExpr() {
    doTypingTest('\n',
                 "var a = 'see <caret> also ${y}';",
                 "var a = 'see '\n" +
                 "    '<caret> also ${y}';");
  }

  public void testEnterInMultilineString() {
    doTypingTest('\n',
                 "var a = '''some<caret>content''';",
                 "var a = '''some\n" +
                 "<caret>content''';");
  }

  public void testEnterInRawMultilineString() {
    doTypingTest('\n',
                 "var a = r'''some<caret>content''';",
                 "var a = r'''some\n" +
                 "<caret>content''';");
  }

  public void testEnterBeforeEmbeddedInterpolation() {
    // We are not going to address the whole issue of
    // "how do I format an entire functional program written in an interpolation expression"
    doTypingTest('\n',
                 "var b = \"see ${'${<caret>a}'} and more\";",
                 "var b = \"see ${'${\n" +
                 "    a}'} and more\";");
  }

  public void testEnterAfterEqualsVar() {
    doTypingTest('\n',
                 "o =<caret>",
                 "o =\n" +
                 "    <caret>");
  }

  public void testEnterAfterEqualsProperty() {
    doTypingTest('\n',
                 "o.x =<caret>",
                 "o.x =\n" +
                 "    <caret>");
  }

  public void testEnterBeforeStringParam() {
    doTypingTest('\n',
                 "foo() {return comment.replaceAll(<caret>'foo', 'bar');}",
                 "foo() {return comment.replaceAll(\n" +
                 "    <caret>'foo', 'bar');}");
  }

<<<<<<< HEAD
  public void testEnterInEmptyMetadataArgList() {
    doTypingTest('\n',
                 "@Component(<caret>)",
                 "@Component(\n" +
                 "    <caret>\n" +
                 ")");
  }

  public void testEnterBeforeMetadataNamedArg() {
    doTypingTest('\n',
                 "@Component(<caret>selector: 'something')",
                 "@Component(\n" +
                 "    <caret>selector: 'something')");
=======
  public void testEnterAfterEQ() {
    doTypingTest('\n',
                 "ms(toto)\n" +
                 "  bool x =<caret> toto;\n" +
                 "  return;\n" +
                 "}",
                 "ms(toto)\n" +
                 "  bool x =\n" +
                 "      <caret>toto;\n" +
                 "  return;\n" +
                 "}");
>>>>>>> 4a0be90c
  }
}<|MERGE_RESOLUTION|>--- conflicted
+++ resolved
@@ -628,7 +628,6 @@
                  "    <caret>'foo', 'bar');}");
   }
 
-<<<<<<< HEAD
   public void testEnterInEmptyMetadataArgList() {
     doTypingTest('\n',
                  "@Component(<caret>)",
@@ -642,7 +641,8 @@
                  "@Component(<caret>selector: 'something')",
                  "@Component(\n" +
                  "    <caret>selector: 'something')");
-=======
+  }
+
   public void testEnterAfterEQ() {
     doTypingTest('\n',
                  "ms(toto)\n" +
@@ -654,6 +654,5 @@
                  "      <caret>toto;\n" +
                  "  return;\n" +
                  "}");
->>>>>>> 4a0be90c
   }
 }